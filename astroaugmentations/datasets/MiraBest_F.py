--- conflicted
+++ resolved
@@ -217,11 +217,8 @@
         download=False,
         test_size=None,
         aug_type="albumentations",
-<<<<<<< HEAD
         seed=42,
-=======
         data_type="double",
->>>>>>> d0dec1c6
     ):
         self.root = os.path.expanduser(root)
         self.transform = transform
